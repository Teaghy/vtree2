{
  "name": "@teaghy/vtree",
  "private": false,
<<<<<<< HEAD
  "version": "0.0.12",
=======
  "version": "1.0.0",
>>>>>>> f3bbb25c
  "type": "module",
  "files": [
    "dist"
  ],
  "main": "./dist/virtual-tree.umd.cjs",
  "module": "./dist/virtual-tree.js",
  "exports": {
    ".": {
      "import": "./dist/virtual-tree.js",
      "require": "./dist/virtual-tree.umd.cjs"
    },
    "./style.css": "./dist/style.css",
    "./*": "./*"
  },
  "scripts": {
    "dev": "vite",
    "build": "run-p type-check build-only",
    "preview": "vite preview --port 4173",
    "build-only": "vite build",
    "type-check": "vue-tsc --noEmit",
    "lint": "eslint . --ext .vue,.js,.jsx,.cjs,.mjs,.ts,.tsx,.cts,.mts --fix --ignore-path .gitignore",
    "build:publish": "npm run build && npm exec terser -- -c -m --module dist/virtual-tree.js > dist/virtual-tree.min.js",
    "publish": "npm run build && npm publish"
  },
  "devDependencies": {
    "@rushstack/eslint-patch": "^1.1.0",
    "@types/node": "^16.18.4",
    "@vitejs/plugin-legacy": "^2.0.0",
    "@vitejs/plugin-vue2": "^1.1.2",
    "@vitejs/plugin-vue2-jsx": "^1.0.2",
    "@vue/eslint-config-prettier": "^7.0.0",
    "@vue/eslint-config-typescript": "^11.0.0",
    "@vue/tsconfig": "^0.1.3",
    "eslint": "^8.5.0",
    "eslint-plugin-vue": "^9.0.0",
    "less": "^4.1.3",
    "npm-run-all": "^4.1.5",
    "path": "^0.12.7",
    "prettier": "^2.5.1",
    "terser": "^5.16.0",
    "typescript": "~4.7.4",
    "vite": "^3.2.0",
<<<<<<< HEAD
    "vue": "^2.7.7",
    "vue-tsc": "^0.38.8"
=======
    "vue-tsc": "^0.38.8",
    "vue": "^2.7.7"
>>>>>>> f3bbb25c
  },
  "publishConfig": {
    "registry": "https://registry.npmjs.org/",
    "access": "public"
  }
}<|MERGE_RESOLUTION|>--- conflicted
+++ resolved
@@ -1,11 +1,7 @@
 {
   "name": "@teaghy/vtree",
   "private": false,
-<<<<<<< HEAD
-  "version": "0.0.12",
-=======
   "version": "1.0.0",
->>>>>>> f3bbb25c
   "type": "module",
   "files": [
     "dist"
@@ -48,13 +44,8 @@
     "terser": "^5.16.0",
     "typescript": "~4.7.4",
     "vite": "^3.2.0",
-<<<<<<< HEAD
-    "vue": "^2.7.7",
-    "vue-tsc": "^0.38.8"
-=======
     "vue-tsc": "^0.38.8",
     "vue": "^2.7.7"
->>>>>>> f3bbb25c
   },
   "publishConfig": {
     "registry": "https://registry.npmjs.org/",
